--- conflicted
+++ resolved
@@ -559,7 +559,6 @@
                     </div>
                     <div>
                       <Label className="text-sm font-medium">{t('form.recipeAmount')}</Label>
-<<<<<<< HEAD
                       <Input
                         value={newIngredientRecipeAmount}
                         onChange={(e) => setNewIngredientRecipeAmount(e.target.value)}
@@ -570,36 +569,6 @@
                   </div>
 
                   <div className="grid grid-cols-1 md:grid-cols-2 gap-3">
-                    <div>
-                      <Label className="text-sm font-medium">{t('form.purchaseAmount')}</Label>
-                      <Input
-                        value={newIngredientPurchaseAmount}
-                        onChange={(e) => setNewIngredientPurchaseAmount(e.target.value)}
-                        placeholder={t('form.purchaseAmountPlaceholder')}
-=======
-                      <Input
-                        value={newIngredientRecipeAmount}
-                        onChange={(e) => setNewIngredientRecipeAmount(e.target.value)}
-                        placeholder={t('form.recipeAmountPlaceholder')}
->>>>>>> f67748df
-                        className="mt-1"
-                      />
-                    </div>
-                    <div>
-                      <Label className="text-sm font-medium">{t('form.usageNotes')}</Label>
-                      <Textarea
-                        value={newIngredientUsageNotes}
-                        onChange={(e) => setNewIngredientUsageNotes(e.target.value)}
-                        placeholder={t('form.usageNotesPlaceholder')}
-                        className="mt-1"
-                        rows={2}
-                      />
-                    </div>
-                  </div>
-
-                  <div className="grid grid-cols-1 md:grid-cols-2 gap-3">
-<<<<<<< HEAD
-=======
                     <div>
                       <Label className="text-sm font-medium">{t('form.purchaseAmount')}</Label>
                       <Input
@@ -622,7 +591,6 @@
                   </div>
 
                   <div className="grid grid-cols-1 md:grid-cols-2 gap-3">
->>>>>>> f67748df
                     <div>
                       <Label className="text-sm font-medium">{t('form.groceryCategory')}</Label>
                       <Select value={newIngredientCategory} onValueChange={setNewIngredientCategory}>
